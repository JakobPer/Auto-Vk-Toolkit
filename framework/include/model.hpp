#pragma once
#include <gvk.hpp>

namespace gvk
{
	using model_index_t = size_t;
	using mesh_index_t = size_t;

	struct animation_clip_data
	{
		unsigned int mAnimationIndex;
		double mTicksPerSecond;
		double mStartTicks;
		double mEndTicks;
	};

	struct position_key
	{
		double mTime;
		glm::vec3 mValue;
	};

	struct rotation_key
	{
		double mTime;
		glm::quat mValue;
	};

	struct scaling_key
	{
		double mTime;
		glm::vec3 mValue;
	};

	struct animated_node
	{
		/**	Animation keys for the positions of this node. */
		std::vector<position_key> mPositionKeys;

		/**	Animation keys for the rotations of this node. */
		std::vector<rotation_key> mRotationKeys;

		/**	Animation keys for the scalings of this node. */
		std::vector<scaling_key> mScalingKeys;

		bool mSameRotationAndPositionKeyTimes;
		bool mSameScalingAndPositionKeyTimes;
		
		/** The GLOBAL transform of this node */
		glm::mat4 mTransform;

		///**	Holds either the index of the parent node if the parent node is
		// *	also affected by animation; or holds the parent's global transform
		// *	matrix if the parent is not affected by animation.
		// */
		//std::variant<size_t, glm::mat4> mParentIndexOrTransform;

		/** Contains the index of a parent node IF this node HAS a parent
		 *	node that is affected by animation.
		 */
		std::optional<size_t> mAnimatedParentIndex;

		/** Parent transform that must be applied to this node.
		 *
		 *	IF this node has an mAnimatedParentIndex, the mParentTransform
		 *	must be applied BEFORE the animated parent's transform is applied!
		 */
		glm::mat4 mParentTransform;

		/**	Contains values only if this node IS a bone. If set, it contains
		 *	one or multiple matrices that transform from bone space to mesh
		 *	space in bind pose.
		 *	This is called "inverse bind pose matrix" or "offset matrix".
		 *
		 *	There will be multiple matrices contained if the animation has
		 *	been created for multiple meshes. It can contain at most one
		 *	entry if the animation is created for one mesh only.
		 *	The mesh index it refers to is not stored within this struct.
		 *	(It could probably be calculated from the offsets stored in
		 *	 mBoneMatrixTargets, though.)
		 *
		 *	Only if mInversePoseMatrix has a value, the mBoneMatrixTargets
		 *	collection might (should?!) contain one or multiple values.
		 *
		 *	This vector is perfectly aligned with mBoneMatrixTargets, i.e.
		 *	same size, can and should be processed in lockstep.
		 */
		std::vector<glm::mat4> mInverseBindPoseMatrix;

		/**	This vector contains target pointers into target storage where
		 *	resulting bone matrices are to be written to.
		 *	This will only contain values if mInverseBindPoseMatrix is set.
		 *	(I.e. only if this node represents a bone.)
		 *
		 *	This vector is perfectly aligned with mInverseBindPoseMatrix, i.e.
		 *	same size, can and should be processed in lockstep.
		 */
		std::vector<glm::mat4*> mBoneMatrixTargets;

		/**	For each mesh, this vector contains the mesh root node's inverse 
		 *	matrix; i.e. the matrix that changes the basis of given coordinates
		 *	into mesh space.
		 *
		 *	Similarly to the matrices in mInverseBindPoseMatrix, these matrices
		 *	transform into mesh space. Only these matrices transform from object
		 *	space into mesh space while mInverseBindPoseMatrix transform from
		 *	bone space to mesh space.
		 *
		 *	This vector is perfectly aligned with mInverseBindPoseMatrix, i.e.
		 *	same size, can and should be processed in lockstep.
		 */
		std::vector<glm::mat4> mInverseMeshRootMatrix;
<<<<<<< HEAD
=======

		std::vector<mesh_index_t> mMeshIndex;
>>>>>>> 5948fead
	};

	struct animation
	{
		/** Collection of tuples with two elements:
		 *  [0]: The mesh index to be animated
		 *  [1]: Pointer to the target storage where bone matrices shall be written to
		 */
		std::vector<std::tuple<mesh_index_t, glm::mat4*>> mMeshIndicesAndTargetStorage;

		/** Maximum number of bone matrices to write into the target storage pointers.
		 *  (Second tuple element of mMeshIndicesAndTargetStorage)
		 */
		size_t mMaxNumBoneMatrices;

		/**	All animated nodes, along with their animation data and target storage pointers
		 */
		std::vector<animated_node> mAnimationData;
	};




	static std::string five_mat_to_string(const glm::mat4& pMatrix1, const glm::mat4& pMatrix2, const glm::mat4& pMatrix3, const glm::mat4& pMatrix4, const glm::mat4& pMatrix5)
	{
		char buf[1024];
		sprintf_s(buf, 1024,
			"\t%.3f\t%.3f\t%.3f\t%.3f\t\t%.3f\t%.3f\t%.3f\t%.3f\t\t%.3f\t%.3f\t%.3f\t%.3f\t\t%.3f\t%.3f\t%.3f\t%.3f\t\t%.3f\t%.3f\t%.3f\t%.3f  \n\t%.3f\t%.3f\t%.3f\t%.3f\t\t%.3f\t%.3f\t%.3f\t%.3f\t\t%.3f\t%.3f\t%.3f\t%.3f\t\t%.3f\t%.3f\t%.3f\t%.3f\t\t%.3f\t%.3f\t%.3f\t%.3f  \n\t%.3f\t%.3f\t%.3f\t%.3f\t\t%.3f\t%.3f\t%.3f\t%.3f\t\t%.3f\t%.3f\t%.3f\t%.3f\t\t%.3f\t%.3f\t%.3f\t%.3f\t\t%.3f\t%.3f\t%.3f\t%.3f  \n\t%.3f\t%.3f\t%.3f\t%.3f\t\t%.3f\t%.3f\t%.3f\t%.3f\t\t%.3f\t%.3f\t%.3f\t%.3f\t\t%.3f\t%.3f\t%.3f\t%.3f\t\t%.3f\t%.3f\t%.3f\t%.3f  \n",
			pMatrix1[0][0], pMatrix1[0][1], pMatrix1[0][2], pMatrix1[0][3],	   pMatrix2[0][0], pMatrix2[0][1], pMatrix2[0][2], pMatrix2[0][3],	  pMatrix3[0][0], pMatrix3[0][1], pMatrix3[0][2], pMatrix3[0][3],	  pMatrix4[0][0], pMatrix4[0][1], pMatrix4[0][2], pMatrix4[0][3],	  pMatrix5[0][0], pMatrix5[0][1], pMatrix5[0][2], pMatrix5[0][3],
			pMatrix1[1][0], pMatrix1[1][1], pMatrix1[1][2], pMatrix1[1][3],	   pMatrix2[1][0], pMatrix2[1][1], pMatrix2[1][2], pMatrix2[1][3],	  pMatrix3[1][0], pMatrix3[1][1], pMatrix3[1][2], pMatrix3[1][3],	  pMatrix4[1][0], pMatrix4[1][1], pMatrix4[1][2], pMatrix4[1][3],	  pMatrix5[1][0], pMatrix5[1][1], pMatrix5[1][2], pMatrix5[1][3],
			pMatrix1[2][0], pMatrix1[2][1], pMatrix1[2][2], pMatrix1[2][3],	   pMatrix2[2][0], pMatrix2[2][1], pMatrix2[2][2], pMatrix2[2][3],	  pMatrix3[2][0], pMatrix3[2][1], pMatrix3[2][2], pMatrix3[2][3],	  pMatrix4[2][0], pMatrix4[2][1], pMatrix4[2][2], pMatrix4[2][3],	  pMatrix5[2][0], pMatrix5[2][1], pMatrix5[2][2], pMatrix5[2][3],
			pMatrix1[3][0], pMatrix1[3][1], pMatrix1[3][2], pMatrix1[3][3],	   pMatrix2[3][0], pMatrix2[3][1], pMatrix2[3][2], pMatrix2[3][3],	  pMatrix3[3][0], pMatrix3[3][1], pMatrix3[3][2], pMatrix3[3][3], 	  pMatrix4[3][0], pMatrix4[3][1], pMatrix4[3][2], pMatrix4[3][3],  	  pMatrix5[3][0], pMatrix5[3][1], pMatrix5[3][2], pMatrix5[3][3]
		);
		return buf;
	}
	

	
	class model_t
	{
		friend class context_vulkan;

	public:
		using aiProcessFlagsType = unsigned int;

		model_t() = default;
		model_t(model_t&&) noexcept = default;
		model_t(const model_t&) = delete;
		model_t& operator=(model_t&&) noexcept = default;
		model_t& operator=(const model_t&) = delete;
		~model_t() = default;

		const auto* handle() const { return mScene; }

		static avk::owning_resource<model_t> load_from_file(const std::string& aPath, aiProcessFlagsType aAssimpFlags = aiProcess_Triangulate);
		
		static avk::owning_resource<model_t> load_from_memory(const std::string& aMemory, aiProcessFlagsType aAssimpFlags = aiProcess_Triangulate);

		/** Returns this model's path where it has been loaded from */
		auto path() const { return mModelPath; }

		/** Determine the transformation matrix for the mesh at the given index.
		 *	@param		aMeshIndex		The index corresponding to the mesh
		 *	@return		Transformation matrix of the given mesh, can be the identity
		 */
		glm::mat4 transformation_matrix_for_mesh(mesh_index_t aMeshIndex) const;

		/** Gets the name of the mesh at the given index (not to be confused with the material's name)
		 *	@param		_MeshIndex		The index corresponding to the mesh
		 *	@return		Mesh name converted from Assimp's internal representation to std::string
		 */
		std::string name_of_mesh(mesh_index_t _MeshIndex) const;

		/** Gets Assimp's internal material index for the given mesh index. 
		 *	This value won't be useful if not operating directly on Assimp's internal materials.
		 *	@param		aMeshIndex		The index corresponding to the mesh
		 *	@return		Mesh index corresponding to Assimp's internal materials structure.
		 */
		size_t material_index_for_mesh(mesh_index_t aMeshIndex) const;

		/** Gets the name of material at the given material index
		 *	@param		aMaterialIndex		The index corresponding to the material
		 *	@return		Material name converted from Assimp's internal representation to std::string
		 */
		std::string name_of_material(size_t aMaterialIndex) const;

		/** Gets the `material_config` struct for the mesh at the given index.
		 *	The `material_config` struct is created from Assimp's internal material data.
		 *	@param		aMeshIndex		The index corresponding to the mesh
		 *	@return		`material_config` struct, representing the "type of material". 
		 *				To actually load all the resources it refers to, you'll have 
		 *				to create a `material` based on it.
		 */
		material_config material_config_for_mesh(mesh_index_t aMeshIndex);

		/**	Sets some material config struct for the mesh at the given index.
		 *	@param	aMeshIndex			The index corresponding to the mesh
		 *	@param	aMaterialConfig		Material config that is to be assigned to the mesh.
		 */
		void set_material_config_for_mesh(mesh_index_t aMeshIndex, const material_config& aMaterialConfig);

		/**	Gets all distinct `material_config` structs foor this model and, as a bonus, so to say,
		 *	also gets all the mesh indices which have the materials assigned to.
		 *	@param	aAlsoConsiderCpuOnlyDataForDistinctMaterials	Setting this parameter to `true` means that for determining if a material is unique or not,
		 *															also the data in the material struct are evaluated which only remain on the CPU. This CPU 
		 *															data will not be transmitted to the GPU. By default, this parameter is set to `false`, i.e.
		 *															only the GPU data of the `material_config` struct will be evaluated when determining the distinct
		 *															materials.
		 *															You'll want to set this parameter to `true` if you are planning to adapt your draw calls based
		 *															on one or all of the following `material_config` members: `mShadingModel`, `mWireframeMode`,
		 *															`mTwosided`, `mBlendMode`. If you don't plan to differentiate based on these, set to `false`.
		 *	@return	A `std::unordered_map` containing the distinct `material_config` structs as the
		 *			keys and a vector of mesh indices as the value type, i.e. `std::vector<size_t>`. 
		 */
		std::unordered_map<material_config, std::vector<mesh_index_t>> distinct_material_configs(bool aAlsoConsiderCpuOnlyDataForDistinctMaterials = false);
			
		/** Gets the number of vertices for the mesh at the given index.
		 *	@param		aMeshIndex		The index corresponding to the mesh
		 *	@return		Number of vertices, which is also the length of all the vectors,
		 *				which are returned by: `positions_for_mesh`, `normals_for_mesh`,
		 *				`tangents_for_mesh`, `bitangents_for_mesh`, `colors_for_mesh`, 
		 *				and `texture_coordinates_for_mesh`
		 */
		inline size_t number_of_vertices_for_mesh(mesh_index_t aMeshIndex) const;

		/** Gets all the positions for the mesh at the given index.
		 *	@param		aMeshIndex		The index corresponding to the mesh
		 *	@return		Vector of vertex positions, converted to `glm::vec3` 
		 *				of length `number_of_vertices_for_mesh()`
		 */
		std::vector<glm::vec3> positions_for_mesh(mesh_index_t aMeshIndex) const;

		/** Gets all the normals for the mesh at the given index.
		 *	If the mesh has no normals, a vector filled with values is
		 *	returned regardless. All the values will be set to (0,0,1) in this case.
		 *	@param		aMeshIndex		The index corresponding to the mesh
		 *	@return		Vector of normals, converted to `glm::vec3`
		 *				of length `number_of_vertices_for_mesh()`
		 */
		std::vector<glm::vec3> normals_for_mesh(mesh_index_t aMeshIndex) const;

		/** Gets all the tangents for the mesh at the given index.
		 *	If the mesh has no tangents, a vector filled with values is
		 *	returned regardless. All the values will be set to (1,0,0) in this case.
		 *	@param		aMeshIndex		The index corresponding to the mesh
		 *	@return		Vector of tangents, converted to `glm::vec3`
		 *				of length `number_of_vertices_for_mesh()`
		 */
		std::vector<glm::vec3> tangents_for_mesh(mesh_index_t aMeshIndex) const;

		/** Gets all the bitangents for the mesh at the given index.
		 *	If the mesh has no bitangents, a vector filled with values is
		 *	returned regardless. All the values will be set to (0,1,0) in this case.
		 *	@param		aMeshIndex		The index corresponding to the mesh
		 *	@return		Vector of bitangents, converted to `glm::vec3`
		 *				of length `number_of_vertices_for_mesh()`
		 */
		std::vector<glm::vec3> bitangents_for_mesh(mesh_index_t aMeshIndex) const;

		/** Gets all the colors of a specific color set for the mesh at the given index.
		 *	If the mesh has no colors for the given set index, a vector filled with values is
		 *	returned regardless. All the values will be set to (1,0,1,1) in this case (magenta).
		 *	@param		aMeshIndex		The index corresponding to the mesh
		 *	@param		aSet			Index to a specific set of colors
		 *	@return		Vector of colors, converted to `glm::vec4`
		 *				of length `number_of_vertices_for_mesh()`
		 */
		std::vector<glm::vec4> colors_for_mesh(mesh_index_t aMeshIndex, int aSet = 0) const;

		/** Gets all the bone weights for the mesh at the given index.
		 *	If the mesh has no bone weights, a vector filled with values is
		 *	returned regardless. All the values will be set to (1,0,0,0) in this case.
		 *	@param		aMeshIndex		The index corresponding to the mesh
		 *	@return		Vector of bone weights, converted to `glm::vec4`
		 *				of length `number_of_vertices_for_mesh()`
		 */
		std::vector<glm::vec4> bone_weights_for_mesh(mesh_index_t aMeshIndex) const;

		/** Gets all the bone indices for the mesh at the given index.
		 *	If the mesh has no bone indices, a vector filled with values is
		 *	returned regardless. All the values will be set to (0,0,0,0) in this case.
		 *	@param		aMeshIndex		The index corresponding to the mesh
		 *	@return		Vector of bone indices, converted to `glm::uvec4`
		 *				of length `number_of_vertices_for_mesh()`
		 */
		std::vector<glm::uvec4> bone_indices_for_mesh(mesh_index_t aMeshIndex) const;

		/** Gets the number of uv-components of a specific UV-set for the mesh at the given index
		 *	@param		aMeshIndex		The index corresponding to the mesh
		 *	@param		aSet			Index to a specific set of texture coordinates
		 *	@return		Number of uv components the given set has. This can, e.g., be used to 
		 *				determine how to retrieve the texture coordinates: as vec2 or as vec3, 
		 *				like follows: `texture_coordinates_for_mesh<vec2>(0)` or `texture_coordinates_for_mesh<vec3>(0)`, respectively.
		 */
		int num_uv_components_for_mesh(mesh_index_t aMeshIndex, int aSet = 0) const;

		/** Gets all the texture coordinates of a UV-set for the mesh at the given index.
		 *	If the mesh has no colors for the given set index, a vector filled with values is
		 *	returned regardless. You'll have to specify the type of UV-coordinates which you
		 *	want to retrieve. Supported types are `glm::vec2` and `glm::vec3`.
		 *	@param		aMeshIndex		The index corresponding to the mesh
		 *	@param		aSet			Index to a specific set of UV-coordinates
		 *	@return		Vector of UV-coordinates, converted to `T`
		 *				of length `number_of_vertices_for_mesh()`
		 */
		template <typename T> std::vector<T> texture_coordinates_for_mesh(mesh_index_t aMeshIndex, int aSet = 0) const
		{
			throw gvk::logic_error(fmt::format("unsupported type {}", typeid(T).name()));
		}

		/** Gets the number of indices for the mesh at the given index.
		 *	Please note: Theoretically it can happen that a mesh has faces with different 
		 *	numbers of vertices (e.g. triangles and quads). Use the `aiProcess_Triangulate`
		 *	import flag to get only triangles, or make sure to handle them properly.
		 *	@param		aMeshIndex		The index corresponding to the mesh
		 *	@return		Number of indices for the given mesh.
		 */
		int number_of_indices_for_mesh(mesh_index_t aMeshIndex) const;

		/** Gets all the indices for the mesh at the given index.
		 *	@param		aMeshIndex		The index corresponding to the mesh
		 *	@return		Vector of vertex positions, converted to type `T`
		 *				of length `number_of_indices_for_mesh()`.
		 *				In most cases, you'll want to pass `uint16_t` or `uint32_t` for `T`.
		 */
		template <typename T> 
		std::vector<T> indices_for_mesh(mesh_index_t aMeshIndex) const
		{ 
			const aiMesh* paiMesh = mScene->mMeshes[aMeshIndex];
			size_t indicesCount = number_of_indices_for_mesh(aMeshIndex);
			std::vector<T> result;
			result.reserve(indicesCount);
			for (unsigned int i = 0; i < paiMesh->mNumFaces; ++i) {
				// we're working with triangulated meshes only
				const aiFace& paiFace = paiMesh->mFaces[i];
				for (unsigned int f = 0; f < paiFace.mNumIndices; ++f) {
					result.emplace_back(static_cast<T>(paiFace.mIndices[f]));
				}
			}
			return result;
		}

		/** Returns the number of meshes. */
		mesh_index_t num_meshes() const { return mScene->mNumMeshes; }

		/** Return the indices of all meshes which the given predicate evaluates true for.
		 *	Function-signature: bool(size_t, const aiMesh*) where the first parameter is the 
		 *									mesh index and the second the pointer to the data
		 */
		template <typename F>
		std::vector<size_t> select_meshes(F aPredicate) const
		{
			std::vector<size_t> result;
			for (size_t i = 0; i < mScene->mNumMeshes; ++i) {
				const aiMesh* paiMesh = mScene->mMeshes[i];
				if (aPredicate(i, paiMesh)) {
					result.push_back(i);
				}
			}
			return result;
		}

		/** Return the indices of all meshes. It's effecively the same as calling
		 *	`select_meshes` with a predicate that always evaluates true.
		 */
		std::vector<size_t> select_all_meshes() const;

		std::vector<glm::vec3> positions_for_meshes(std::vector<mesh_index_t> aMeshIndices) const;
		std::vector<glm::vec3> normals_for_meshes(std::vector<mesh_index_t> aMeshIndices) const;
		std::vector<glm::vec3> tangents_for_meshes(std::vector<mesh_index_t> aMeshIndices) const;
		std::vector<glm::vec3> bitangents_for_meshes(std::vector<mesh_index_t> aMeshIndices) const;
		std::vector<glm::vec4> colors_for_meshes(std::vector<mesh_index_t> aMeshIndices, int aSet = 0) const;
		std::vector<glm::vec4> bone_weights_for_meshes(std::vector<mesh_index_t> aMeshIndices) const;
		std::vector<glm::uvec4> bone_indices_for_meshes(std::vector<mesh_index_t> aMeshIndices) const;

		template <typename T>
		std::vector<T> texture_coordinates_for_meshes(std::vector<mesh_index_t> aMeshIndices, int aSet = 0) const
		{
			std::vector<T> result;
			for (auto meshIndex : aMeshIndices) {
				auto tmp = texture_coordinates_for_mesh<T>(meshIndex, aSet);
				std::move(std::begin(tmp), std::end(tmp), std::back_inserter(result));
			}
			return result;
		}

		template <typename T>
		std::vector<T> indices_for_meshes(std::vector<mesh_index_t> aMeshIndices) const
		{
			std::vector<T> result;
			for (auto meshIndex : aMeshIndices) {
				auto tmp = indices_for_mesh<T>(meshIndex);
				std::move(std::begin(tmp), std::end(tmp), std::back_inserter(result));
			}
			return result;
		}

		/** Returns all lightsources stored in the model file */
		std::vector<lightsource> lights() const;

		/** Returns all cameras stored in the model file */
		std::vector<gvk::camera> cameras() const;

		/** Load an animation clip's data */
		animation_clip_data load_animation_clip(unsigned int aAnimationIndex, double aStartTimeTicks, double aEndTimeTicks) const;

		static glm::vec3 to_vec3(const aiVector3D& aAssimpVector)
		{
			return *reinterpret_cast<const glm::vec3*>(&aAssimpVector.x);
		}

		static glm::quat to_quat(const aiQuaternion& aAssimpQuat)
		{
			return glm::quat(aAssimpQuat.w, aAssimpQuat.x, aAssimpQuat.y, aAssimpQuat.z);
		}

		static glm::mat4 to_mat4(const aiMatrix4x4& aAssimpMat)
		{
			return glm::transpose(*reinterpret_cast<const glm::mat4*>(&aAssimpMat[0][0]));
		}

		static std::string to_string(const aiString& aAssimpString)
		{
			return std::string(aAssimpString.C_Str());
		}

<<<<<<< HEAD
		void add_to_node_map(std::unordered_map<std::string, aiNode*>& aNodeMap, aiNode* aNode)
		{
			aNodeMap[to_string(aNode->mName)] = aNode;
			for (unsigned int i = 0; i < aNode->mNumChildren; ++i) {
				add_to_node_map(aNodeMap, aNode->mChildren[i]);
=======
		void add_all_to_node_map(std::unordered_map<std::string, aiNode*>& aNodeMap, aiNode* aNode)
		{
			aNodeMap[to_string(aNode->mName)] = aNode;
			for (unsigned int i = 0; i < aNode->mNumChildren; ++i) {
				add_all_to_node_map(aNodeMap, aNode->mChildren[i]);
>>>>>>> 5948fead
			}
		}

		template <typename T1, typename T2>
		bool have_same_key_times(const T1& aCollection1, const T2& aCollection2)
		{
			if (aCollection1.size() != aCollection2.size()) {
				return false;
			}
			for (size_t i = 0; i < aCollection1.size(); ++i) {
				if (glm::abs(aCollection1[i].mTime - aCollection2[i].mTime) > std::numeric_limits<double>::epsilon()) {
					return false;
				}
			}
			return true;
		}

		animation prepare_animation_for_meshes_into_strided_consecutive_storage(uint32_t aAnimationIndex, std::vector<mesh_index_t> aMeshIndices, glm::mat4* aBeginningOfTargetStorage, size_t aStride, std::optional<size_t> aMaxNumBoneMatrices = {})
		{
			if (!aMaxNumBoneMatrices.has_value()) {
				aMaxNumBoneMatrices = aStride;
			}

			animation result;
			for (size_t i = 0; i < aMeshIndices.size(); ++i) {
				result.mMeshIndicesAndTargetStorage.emplace_back(aMeshIndices[i], aBeginningOfTargetStorage + aStride * i);
			}
			result.mMaxNumBoneMatrices = aMaxNumBoneMatrices.value();

<<<<<<< HEAD
			// Contains mappings of bone/node names to aiNode* pointers:
			std::unordered_map<std::string, aiNode*> nodeMap;
			add_to_node_map(nodeMap, mScene->mRootNode);

			// Gather some information about the nodes:
			//  - Is the node even required?
			//  - Is the node being animated through bone animation or does it remain static within the given animation?
			//std::unordered_set<aiNode*> requiredForAnimation;
			std::unordered_map<aiNode*, aiNodeAnim*> modifiedByBones;
			// Evaluate the data from the animation and fill ^those two maps.
			assert(aAnimationIndex >= 0u && aAnimationIndex <= mScene->mNumAnimations);
			auto* ani = mScene->mAnimations[aAnimationIndex];
			for (unsigned int i = 0; i < ani->mNumChannels; ++i) {
				auto* channel = ani->mChannels[i];

				auto it = nodeMap.find(to_string(channel->mNodeName));
				if (it == std::end(nodeMap)) {
					LOG_ERROR(fmt::format("Node name '{}', referenced from channel[{}], could not be found in the nodeMap.", to_string(channel->mNodeName), i));
					continue;
				}

				if (channel->mNumPositionKeys + channel->mNumRotationKeys + channel->mNumScalingKeys > 0) {
					//requiredForAnimation.insert(it->second);
					modifiedByBones[it->second] = channel;
					//// Also mark all its parent nodes as required for animation (but not modified by bones!):
					//auto* parent = it->second->mParent;
					//while (nullptr != parent) {
					//	requiredForAnimation.insert(parent);
					//	parent = parent->mParent;
					//}
				}
			}

			//// Checks whether the given node is required for this animation (by searching it in requiredForAnimation)
			//auto isNodeRequiredForAnimation = [&](aiNode* bNode) {
			//	const auto it = requiredForAnimation.find(bNode);
			//	if (std::end(requiredForAnimation) != it) {
			//		assert( *it == bNode );
			//		return true;
			//	}
			//	return false;
			//};

			// Checks whether the given node is modified by bones a.k.a. bone-animated (by searching it in modifiedByBones)
			auto isNodeModifiedByBones = [&](aiNode* bNode) -> bool {
				const auto it = modifiedByBones.find(bNode);
				if (std::end(modifiedByBones) != it) {
					assert( it->first == bNode );
					return true;
				}
				return false;
			};
=======
			// --------------------------- helper collections ------------------------------------
			// Contains mappings of bone/node names to aiNode* pointers:
			std::unordered_map<std::string, aiNode*> mapNameToNode;
			add_all_to_node_map(mapNameToNode, mScene->mRootNode);

			// Which node is modified by bone animation? => Only those with an entry in this map:
			std::unordered_map<aiNode*, aiNodeAnim*> mapNodeToBoneAnimation;
>>>>>>> 5948fead

			// Prepare mesh-specific things:
			//  - Store the inverse bind pose matrices for each requested mesh's node/bone
			//  - Store the target indices where the bone matrices shall be written to
			//  - Store the root transform matrix (mesh space)
			struct boneMatrixInfo
			{
<<<<<<< HEAD
=======
				unsigned int mBoneIndex;
>>>>>>> 5948fead
				glm::mat4 mInverseBindPoseMatrix;
				glm::mat4* mTargetStoragePointer;
				glm::mat4 mMeshRootMatrix;
			};
<<<<<<< HEAD
			std::vector<std::unordered_map<aiNode*, boneMatrixInfo>> boneToMatrixInfo;
			for (size_t i = 0; i < aMeshIndices.size(); ++i) {
				auto& bmi = boneToMatrixInfo.emplace_back();
				auto mi = aMeshIndices[i];

				glm::mat4 meshRootMatrix = transformation_matrix_for_mesh(mi);
				
				assert(mi >= 0u && mi < mScene->mNumMeshes);
				for (unsigned int bi = 0; bi < mScene->mMeshes[mi]->mNumBones; ++bi) {
					auto* bone = mScene->mMeshes[mi]->mBones[bi];

					auto it = nodeMap.find(to_string(bone->mName));
					if (it == std::end(nodeMap)) {
						LOG_ERROR(fmt::format("Bone named '{}' could not be found in the nodeMap.", to_string(bone->mName)));
						continue;
					}

					assert (!bmi.contains(it->second));
					bmi[it->second] = boneMatrixInfo {
						to_mat4(bone->mOffsetMatrix),
						aBeginningOfTargetStorage + i * aStride + bi,
						meshRootMatrix
					};
				}
			}

			// ---------------------------------------------
			// AND NOW: Construct the animated_nodes "tree"

			// At which index has which node been inserted (relevant mostly for keeping track of parent-nodes):
			std::map<aiNode*, size_t> animatedNodeToIndex;

			// Helper lambda for checking whether a node has already been added and if so, returning its index
			auto isNodeAlreadyAdded = [&](aiNode* bNode) -> std::optional<size_t> {
				auto it = animatedNodeToIndex.find(bNode);
				if (std::end(animatedNodeToIndex) != it) {
=======
			// Matrix information per bone per mesh:
			std::vector<std::unordered_map<aiNode*, boneMatrixInfo>> mapsBoneToMatrixInfo;
			
			// Which bones have been added per mesh:
			std::vector<std::vector<bool>> flagsBonesAddedAsAniNodes; // TODO: could maybe be removed if not required any longer

			// At which index has which node been inserted (relevant mostly for keeping track of parent-nodes):
			std::map<aiNode*, size_t> mapNodeToAniNodeIndex;
			// -----------------------------------------------------------------------------------

			// -------------------------------- helper lambdas -----------------------------------
			// Checks whether the given node is modified by bones a.k.a. bone-animated (by searching it in mapNodeToBoneAnimation)
			auto isNodeModifiedByBones = [&](aiNode* bNode) -> bool {
				const auto it = mapNodeToBoneAnimation.find(bNode);
				if (std::end(mapNodeToBoneAnimation) != it) {
					assert( it->first == bNode );
					return true;
				}
				return false;
			};

			// Helper lambda for checking whether a node has already been added and if so, returning its index
			auto isNodeAlreadyAdded = [&](aiNode* bNode) -> std::optional<size_t> {
				auto it = mapNodeToAniNodeIndex.find(bNode);
				if (std::end(mapNodeToAniNodeIndex) != it) {
>>>>>>> 5948fead
					return it->second;
				}
				return {};
			};

			// Helper lambda for getting the 'next' parent node which is animated.
			// 'next' means: Next up the parent hierarchy WHICH IS BONE-ANIMATED.
			// If no such parent exists, an empty value will be returned.
			auto getAnimatedParentIndex = [&](aiNode* bNode) -> std::optional<size_t> {
				auto* parent = bNode->mParent;
				while (nullptr != parent) {
					auto already = isNodeAlreadyAdded(parent);
					if (already.has_value()) {
						assert (isNodeModifiedByBones(parent));
						return already;
					}
					else {
						assert (!isNodeModifiedByBones(parent));
					}
					parent = parent->mParent;
				}
				return {};
			};

			// Helper lambda for getting the accumulated parent transforms up the parent
			// hierarchy until a parent node is encountered which is bone-animated. That
			// bone-animated parent is NOT included in the accumulated transformation matrix.
			auto getUnanimatedParentTransform = [&](aiNode* bNode) -> glm::mat4 {
				aiMatrix4x4 parentTransform{};
				auto* parent = bNode->mParent;
				while (nullptr != parent) {
					if (!isNodeModifiedByBones(parent)) {
						parentTransform = parent->mTransformation * parentTransform;
						parent = parent->mParent;
					}
					else {
						assert (isNodeAlreadyAdded(parent).has_value());
						parent = nullptr; // stop if the parent is animated
					}
				}
				return to_mat4(parentTransform);
			};

			// Helper-lambda to create an animated_node instance:
			auto addAnimatedNode = [&](aiNodeAnim* bChannel, aiNode* bNode, std::optional<size_t> bAnimatedParentIndex, const glm::mat4& bUnanimatedParentTransform)
			{
				auto& anode = result.mAnimationData.emplace_back();
<<<<<<< HEAD
				animatedNodeToIndex[bNode] = result.mAnimationData.size() - 1;
				
				for (unsigned int i = 0; i < bChannel->mNumPositionKeys; ++i) {
					anode.mPositionKeys.emplace_back(position_key{ bChannel->mPositionKeys[i].mTime, to_vec3(bChannel->mPositionKeys[i].mValue) });
				}
				for (unsigned int i = 0; i < bChannel->mNumRotationKeys; ++i) {
					anode.mRotationKeys.emplace_back(rotation_key{ bChannel->mRotationKeys[i].mTime, to_quat(bChannel->mRotationKeys[i].mValue) });
				}
				for (unsigned int i = 0; i < bChannel->mNumScalingKeys; ++i) {
					anode.mScalingKeys.emplace_back(scaling_key{ bChannel->mScalingKeys[i].mTime, to_vec3(bChannel->mScalingKeys[i].mValue) });
=======
				mapNodeToAniNodeIndex[bNode] = result.mAnimationData.size() - 1;

				if (nullptr != bChannel) {
					for (unsigned int i = 0; i < bChannel->mNumPositionKeys; ++i) {
						anode.mPositionKeys.emplace_back(position_key{ bChannel->mPositionKeys[i].mTime, to_vec3(bChannel->mPositionKeys[i].mValue) });
					}
					for (unsigned int i = 0; i < bChannel->mNumRotationKeys; ++i) {
						anode.mRotationKeys.emplace_back(rotation_key{ bChannel->mRotationKeys[i].mTime, to_quat(bChannel->mRotationKeys[i].mValue) });
					}
					for (unsigned int i = 0; i < bChannel->mNumScalingKeys; ++i) {
						anode.mScalingKeys.emplace_back(scaling_key{ bChannel->mScalingKeys[i].mTime, to_vec3(bChannel->mScalingKeys[i].mValue) });
					}
>>>>>>> 5948fead
				}

				// Tidy-up the keys:
				if (anode.mPositionKeys.size() == 0) {
					anode.mPositionKeys.emplace_back(position_key{ std::numeric_limits<double>::min(), glm::vec3{0.f} });
					anode.mPositionKeys.emplace_back(position_key{ std::numeric_limits<double>::max(), glm::vec3{0.f} });
				}
				if (anode.mPositionKeys.size() == 1) {
					anode.mPositionKeys.emplace_back(anode.mPositionKeys.front()); // copy
					anode.mPositionKeys.front().mTime = std::numeric_limits<double>::min();
					anode.mPositionKeys.back().mTime = std::numeric_limits<double>::max();
				}
				if (anode.mRotationKeys.size() == 0) {
					anode.mRotationKeys.emplace_back(rotation_key{ std::numeric_limits<double>::min(), glm::quat(1.f, 0.f, 0.f, 0.f) });
					anode.mRotationKeys.emplace_back(rotation_key{ std::numeric_limits<double>::max(), glm::quat(1.f, 0.f, 0.f, 0.f) });
				}
				if (anode.mRotationKeys.size() == 1) {
					anode.mRotationKeys.emplace_back(anode.mRotationKeys.front()); // copy
					anode.mRotationKeys.front().mTime = std::numeric_limits<double>::min();
					anode.mRotationKeys.back().mTime = std::numeric_limits<double>::max();
				}
				if (anode.mScalingKeys.size() == 0) {
					anode.mScalingKeys.emplace_back(scaling_key{ std::numeric_limits<double>::min(), glm::vec3{1.f} });
					anode.mScalingKeys.emplace_back(scaling_key{ std::numeric_limits<double>::max(), glm::vec3{1.f} });
				}
				if (anode.mScalingKeys.size() == 1) {
					anode.mScalingKeys.emplace_back(anode.mScalingKeys.front()); // copy
					anode.mScalingKeys.front().mTime = std::numeric_limits<double>::min();
					anode.mScalingKeys.back().mTime = std::numeric_limits<double>::max();
				}

				// Some lil' optimization flags:
				anode.mSameRotationAndPositionKeyTimes = have_same_key_times(anode.mPositionKeys, anode.mRotationKeys);
				anode.mSameScalingAndPositionKeyTimes = have_same_key_times(anode.mPositionKeys, anode.mScalingKeys);
				
				anode.mAnimatedParentIndex = bAnimatedParentIndex;
				anode.mParentTransform = bUnanimatedParentTransform;
<<<<<<< HEAD

				// See if we have an inverse bind pose matrix for this node:
				assert(nodeMap.find(to_string(bChannel->mNodeName))->second == bNode);
				for (int i = 0; i < boneToMatrixInfo.size(); ++i) {
					auto it = boneToMatrixInfo[i].find(bNode);
					if (std::end(boneToMatrixInfo[i]) != it) {
						anode.mInverseBindPoseMatrix.emplace_back(it->second.mInverseBindPoseMatrix);
						anode.mBoneMatrixTargets.emplace_back(it->second.mTargetStoragePointer);
						anode.mInverseMeshRootMatrix.emplace_back(glm::inverse(it->second.mMeshRootMatrix));
					}					
				}
			};

=======
				if (anode.mAnimatedParentIndex.has_value()) {
					assert (!(
						result.mAnimationData[anode.mAnimatedParentIndex.value()].mTransform[0][0] == 0.0f &&
						result.mAnimationData[anode.mAnimatedParentIndex.value()].mTransform[1][1] == 0.0f &&
						result.mAnimationData[anode.mAnimatedParentIndex.value()].mTransform[2][2] == 0.0f &&
						result.mAnimationData[anode.mAnimatedParentIndex.value()].mTransform[3][3] == 0.0f
					));
					anode.mTransform = result.mAnimationData[anode.mAnimatedParentIndex.value()].mTransform * anode.mParentTransform;
				}
				else {
					anode.mTransform = anode.mParentTransform;
				}

				// See if we have an inverse bind pose matrix for this node:
				assert(nullptr == bChannel || mapNameToNode.find(to_string(bChannel->mNodeName))->second == bNode);
				for (int i = 0; i < mapsBoneToMatrixInfo.size(); ++i) {
					auto it = mapsBoneToMatrixInfo[i].find(bNode);
					if (std::end(mapsBoneToMatrixInfo[i]) != it) {
						anode.mInverseBindPoseMatrix.emplace_back(it->second.mInverseBindPoseMatrix);
						anode.mBoneMatrixTargets.emplace_back(it->second.mTargetStoragePointer);
						anode.mInverseMeshRootMatrix.emplace_back(glm::inverse(it->second.mMeshRootMatrix));
						anode.mMeshIndex.emplace_back(aMeshIndices[i]);
						flagsBonesAddedAsAniNodes[i][it->second.mBoneIndex] = true;
					}					
				}
			};
			// -----------------------------------------------------------------------------------

			// Evaluate the data from the animation and fill mapNodeToBoneAnimation.
			assert(aAnimationIndex >= 0u && aAnimationIndex <= mScene->mNumAnimations);
			auto* ani = mScene->mAnimations[aAnimationIndex];
			for (unsigned int i = 0; i < ani->mNumChannels; ++i) {
				auto* channel = ani->mChannels[i];

				auto it = mapNameToNode.find(to_string(channel->mNodeName));
				if (it == std::end(mapNameToNode)) {
					LOG_ERROR(fmt::format("Node name '{}', referenced from channel[{}], could not be found in the nodeMap.", to_string(channel->mNodeName), i));
					continue;
				}

				//if (channel->mNumPositionKeys + channel->mNumRotationKeys + channel->mNumScalingKeys > 0) {
					//requiredForAnimation.insert(it->second);
					mapNodeToBoneAnimation[it->second] = channel;
					//// Also mark all its parent nodes as required for animation (but not modified by bones!):
					//auto* parent = it->second->mParent;
					//while (nullptr != parent) {
					//	requiredForAnimation.insert(parent);
					//	parent = parent->mParent;
					//}
				//}
			}

			//// Checks whether the given node is required for this animation (by searching it in requiredForAnimation)
			//auto isNodeRequiredForAnimation = [&](aiNode* bNode) {
			//	const auto it = requiredForAnimation.find(bNode);
			//	if (std::end(requiredForAnimation) != it) {
			//		assert( *it == bNode );
			//		return true;
			//	}
			//	return false;
			//};

			for (size_t i = 0; i < aMeshIndices.size(); ++i) {
				auto& bmi = mapsBoneToMatrixInfo.emplace_back();
				auto mi = aMeshIndices[i];

				glm::mat4 meshRootMatrix = transformation_matrix_for_mesh(mi);
				
				assert(mi >= 0u && mi < mScene->mNumMeshes);
				flagsBonesAddedAsAniNodes.emplace_back(static_cast<size_t>(mScene->mMeshes[mi]->mNumBones), false); // Vector with a flag for each bone

				// For each bone, create boneMatrixInfo:
				for (unsigned int bi = 0; bi < mScene->mMeshes[mi]->mNumBones; ++bi) {
					auto* bone = mScene->mMeshes[mi]->mBones[bi];
					
					auto it = mapNameToNode.find(to_string(bone->mName));
					if (it == std::end(mapNameToNode)) {
						LOG_ERROR(fmt::format("Bone named '{}' could not be found in the nodeMap.", to_string(bone->mName)));
						continue;
					}

					assert (!bmi.contains(it->second));
					bmi[it->second] = boneMatrixInfo {
						bi,
						to_mat4(bone->mOffsetMatrix),
						aBeginningOfTargetStorage + i * aStride + bi,
						meshRootMatrix
					};
				}
			}

			// ---------------------------------------------
			// AND NOW: Construct the animated_nodes "tree"
>>>>>>> 5948fead
#if _DEBUG
			{
				std::vector<aiNode*> sanityCheck;
				for (unsigned int i = 0; i < ani->mNumChannels; ++i) {
					auto* channel = ani->mChannels[i];
<<<<<<< HEAD
					auto it = nodeMap.find(to_string(channel->mNodeName));
					if (it == std::end(nodeMap)) {
=======
					auto it = mapNameToNode.find(to_string(channel->mNodeName));
					if (it == std::end(mapNameToNode)) {
>>>>>>> 5948fead
						sanityCheck.push_back(it->second);
					}
				}
				std::sort(std::begin(sanityCheck), std::end(sanityCheck));
				auto uniqueEnd = std::unique(std::begin(sanityCheck), std::end(sanityCheck));
				if (uniqueEnd != std::end(sanityCheck)) {
					LOG_WARNING(fmt::format("Some nodes are contained multiple times in the animation channels of animation[{}]. Don't know if that's going to lead to correct results.", aAnimationIndex));
				}
			}
#endif

			// Let's go:
			for (unsigned int i = 0; i < ani->mNumChannels; ++i) {
				auto* channel = ani->mChannels[i];

<<<<<<< HEAD
				auto it = nodeMap.find(to_string(channel->mNodeName));
				if (it == std::end(nodeMap)) {
=======
				auto it = mapNameToNode.find(to_string(channel->mNodeName));
				if (it == std::end(mapNameToNode)) {
>>>>>>> 5948fead
					LOG_ERROR(fmt::format("Node name '{}', referenced from channel[{}], could not be found in the nodeMap.", to_string(channel->mNodeName), i));
					continue;
				}

				auto* node = it->second;
				std::stack<aiNode*> boneAnimatedParents;
				auto* parent = node->mParent;
				while (nullptr != parent) {
					if (isNodeModifiedByBones(parent) && !isNodeAlreadyAdded(parent).has_value()) {
						boneAnimatedParents.push(parent);
						LOG_DEBUG(fmt::format("Interesting: Node '{}' in parent-hierarchy of node '{}' is also bone-animated, but not encountered them while iterating through channels yet.", parent->mName.C_Str(), node->mName.C_Str()));
					}
					parent = parent->mParent;
				}

				// First, add the stack of parents, then add the node itself
				while (!boneAnimatedParents.empty()) {
					auto parentToBeAdded = boneAnimatedParents.top();
<<<<<<< HEAD
					assert( modifiedByBones.contains(parentToBeAdded) );
					addAnimatedNode(modifiedByBones[parentToBeAdded], parentToBeAdded, getAnimatedParentIndex(parentToBeAdded), getUnanimatedParentTransform(parentToBeAdded));
					boneAnimatedParents.pop();
				}
				addAnimatedNode(modifiedByBones[node], node, getAnimatedParentIndex(node), getUnanimatedParentTransform(node));


				// TODO: Look througth the data in animation or keep track of which bone matrices WILL BE SET during animation.
				//       For all the others, calculate and set the static transform!
=======
					assert( mapNodeToBoneAnimation.contains(parentToBeAdded) );
					addAnimatedNode(mapNodeToBoneAnimation[parentToBeAdded], parentToBeAdded, getAnimatedParentIndex(parentToBeAdded), getUnanimatedParentTransform(parentToBeAdded));
					boneAnimatedParents.pop();
				}
				addAnimatedNode(mapNodeToBoneAnimation[node], node, getAnimatedParentIndex(node), getUnanimatedParentTransform(node));
			}

			// TODO: Look througth the data in animation or keep track of which bone matrices WILL BE SET during animation.
			//       For all the others, calculate and set the static transform!
			assert (flagsBonesAddedAsAniNodes.size() == aMeshIndices.size());
			for (size_t i = 0; i < aMeshIndices.size(); ++i) {
				const auto mi = aMeshIndices[i];
				glm::mat4 meshRootMatrix = transformation_matrix_for_mesh(mi);
				const auto inverseMeshRootMatrix = glm::inverse(meshRootMatrix);
				
				// Set the bone matrices that are not affected by animation ONCE/NOW:
				for (unsigned int bi = 0; bi < mScene->mMeshes[mi]->mNumBones; ++bi) {
					if (flagsBonesAddedAsAniNodes[i][bi]) {
						continue;
					}
					
					auto* bone = mScene->mMeshes[mi]->mBones[bi];
					auto it = mapNameToNode.find(to_string(bone->mName));
					assert (std::end(mapNameToNode) != it);
					auto aniParent = getAnimatedParentIndex(it->second);
					auto uniParent = getUnanimatedParentTransform(it->second);
					
					//auto transformMatrix = uniParent;
					//if (aniParent.has_value()) {
					//	transformMatrix = result.mAnimationData[aniParent.value()].mTransform * uniParent;
					//}
					//const auto inverseBindPoseMatrix = to_mat4(bone->mOffsetMatrix);
					//const auto constBoneMatrix = inverseMeshRootMatrix * transformMatrix * inverseBindPoseMatrix;
					//
					//*(aBeginningOfTargetStorage + i * aStride + bi) = constBoneMatrix;

					addAnimatedNode( // TODO: maybe doch nit add dummy keys to positions but rather make a if?!
						nullptr, // <-- This is fine. This node is just not affected by animation but still needs to receive bone matrix updates
						it->second, aniParent, uniParent
					);
				}
>>>>>>> 5948fead
			}

			return result;
		}

		animation prepare_animation_for_meshes_into_tightly_packed_consecutive_storage(uint32_t aAnimationIndex, std::vector<mesh_index_t> aMeshIndices, glm::mat4* aBeginningOfTargetStorage, size_t aMaxNumBoneMatrices)
		{
			return prepare_animation_for_meshes_into_strided_consecutive_storage(aAnimationIndex, std::move(aMeshIndices), aBeginningOfTargetStorage, aMaxNumBoneMatrices);
		}

		template <typename T>
		std::tuple<size_t, size_t> find_positions_in_keys(const T& aCollection, double aTime)
		{
			const auto maxIndex = aCollection.size() - 1;
			
			size_t pos1 = 0;
			while (pos1 + 1 <= maxIndex && aCollection[pos1 + 1].mTime <= aTime) {
				++pos1;
			}
			
			size_t pos2 = pos1 + (pos1 < maxIndex ? 1 : 0);
			while (pos2 + 1 < maxIndex && aCollection[pos2 + 1].mTime < aTime) {
				LOG_WARNING(fmt::format("Now that's strange: keys[{}].mTime {} < {}, despite keys[{}].mTime {} <= {}", pos2 + 1, aCollection[pos2 + 1].mTime, aTime, pos1, aCollection[pos1].mTime, aTime));
				++pos2;
			}
			
			return std::make_tuple(pos1, pos2);
		}

		template <typename K>
		float get_interpolation_factor(const K& key1, const K& key2, double aTime)
		{
			assert (key2.mTime >= key1.mTime);
			double timeDifferenceTicks = key2.mTime - key1.mTime;
			return static_cast<float>((aTime - key1.mTime) / timeDifferenceTicks);
		}
		
		auto animate(animation& aAnimation, const animation_clip_data& aClip, double mTime)
		{
			if (aClip.mTicksPerSecond == 0.0) {
				throw gvk::runtime_error("mTicksPerSecond may not be 0.0 => set a different value!");
			}

			double timeInTicks = mTime * aClip.mTicksPerSecond;

			for (auto& aniNode : aAnimation.mAnimationData) {
				// Translation/position:
				auto [tpos1, tpos2] = find_positions_in_keys(aniNode.mPositionKeys, timeInTicks);
				auto tf = get_interpolation_factor(aniNode.mPositionKeys[tpos1], aniNode.mPositionKeys[tpos2], timeInTicks);
<<<<<<< HEAD
				auto translation = glm::lerp(aniNode.mPositionKeys[tpos1].mValue, aniNode.mPositionKeys[tpos2].mValue, tf);
=======
				auto translation = glm::lerp(aniNode.mPositionKeys[tpos1].mValue, aniNode.mPositionKeys[tpos2].mValue, tf); // TODO: bounds check
>>>>>>> 5948fead

				// Rotation:
				size_t rpos1 = tpos1, rpos2 = tpos2;
				if (!aniNode.mSameRotationAndPositionKeyTimes) {
					std::tie(rpos1, rpos2) = find_positions_in_keys(aniNode.mRotationKeys, timeInTicks);
				}
				auto rf = get_interpolation_factor(aniNode.mRotationKeys[rpos1], aniNode.mRotationKeys[rpos2], timeInTicks);
<<<<<<< HEAD
				auto rotation = glm::lerp(aniNode.mRotationKeys[rpos1].mValue, aniNode.mRotationKeys[rpos2].mValue, rf);
=======
				auto rotation = glm::lerp(aniNode.mRotationKeys[rpos1].mValue, aniNode.mRotationKeys[rpos2].mValue, rf); // TODO: bounds check
>>>>>>> 5948fead

				// Scaling:
				size_t spos1 = tpos1, spos2 = tpos2;
				if (!aniNode.mSameScalingAndPositionKeyTimes) {
					std::tie(spos1, spos2) = find_positions_in_keys(aniNode.mScalingKeys, timeInTicks);
				}
				auto sf = get_interpolation_factor(aniNode.mScalingKeys[spos1], aniNode.mScalingKeys[spos2], timeInTicks);
<<<<<<< HEAD
				auto scaling = glm::lerp(aniNode.mScalingKeys[spos1].mValue, aniNode.mScalingKeys[spos2].mValue, sf);
=======
				auto scaling = glm::lerp(aniNode.mScalingKeys[spos1].mValue, aniNode.mScalingKeys[spos2].mValue, sf); // TODO: bounds check
>>>>>>> 5948fead

				auto localTransform = matrix_from_transforms(translation, rotation, scaling);
				if (aniNode.mAnimatedParentIndex.has_value()) {
					aniNode.mTransform = aAnimation.mAnimationData[aniNode.mAnimatedParentIndex.value()].mTransform * aniNode.mParentTransform * localTransform;
				}
				else {
					aniNode.mTransform = aniNode.mParentTransform * localTransform;
				}

				const auto n = aniNode.mInverseBindPoseMatrix.size();
				assert (n == aniNode.mBoneMatrixTargets.size());
				assert (n == aniNode.mInverseMeshRootMatrix.size());
				for (size_t i = 0; i < n; ++i) {
					// Construction of the bone matrix for this node:
					//  1. Bring vertex into bone space
					//  2. Apply transformaton in bone space
					//  3. Convert transformed vertex back to mesh space
					glm::mat4 boneMatrix = aniNode.mInverseMeshRootMatrix[i] * aniNode.mTransform * aniNode.mInverseBindPoseMatrix[i];
					// Store into target:
					*aniNode.mBoneMatrixTargets[i] = boneMatrix;

<<<<<<< HEAD
					LOG_INFO(fmt::format("M=====> Mesh(?)-Index[{}], Bone-Index[{}]", i, size_t(aniNode.mBoneMatrixTargets[i] - std::get<glm::mat4*>(aAnimation.mMeshIndicesAndTargetStorage[0])) ));
					LOG_INFO(gvk::five_mat_to_string(aniNode.mInverseBindPoseMatrix[i], aniNode.mTransform, aniNode.mParentTransform, localTransform, aniNode.mInverseMeshRootMatrix[i]));
					LOG_INFO(gvk::to_string(*aniNode.mBoneMatrixTargets[i]));
=======
					//LOG_INFO(fmt::format("M=====> Mesh(?)-Index[{}], Bone-Index[{}]", i, size_t(aniNode.mBoneMatrixTargets[i] - std::get<glm::mat4*>(aAnimation.mMeshIndicesAndTargetStorage[0])) ));
					//LOG_INFO(gvk::five_mat_to_string(aniNode.mInverseBindPoseMatrix[i], aniNode.mTransform, aniNode.mParentTransform, localTransform, aniNode.mInverseMeshRootMatrix[i]));
					//LOG_INFO(gvk::to_string(*aniNode.mBoneMatrixTargets[i]));
>>>>>>> 5948fead
				}
			}
		}

	private:
		void initialize_materials();
		std::optional<glm::mat4> transformation_matrix_traverser(const unsigned int aMeshIndexToFind, const aiNode* aNode, const aiMatrix4x4& aM) const;
		std::optional<glm::mat4> transformation_matrix_traverser_for_light(const aiLight* aLight, const aiNode* Node, const aiMatrix4x4& aM) const;
		std::optional<glm::mat4> transformation_matrix_traverser_for_camera(const aiCamera* aCamera, const aiNode* aNode, const aiMatrix4x4& aM) const;

		std::unique_ptr<Assimp::Importer> mImporter;
		std::string mModelPath;
		const aiScene* mScene;
		std::vector<std::optional<material_config>> mMaterialConfigPerMesh;
	};

	using model = avk::owning_resource<model_t>;


	template <>
	inline std::vector<glm::vec2> model_t::texture_coordinates_for_mesh<glm::vec2>(mesh_index_t aMeshIndex, int aSet) const
	{
		const aiMesh* paiMesh = mScene->mMeshes[aMeshIndex];
		auto n = paiMesh->mNumVertices;
		std::vector<glm::vec2> result;
		result.reserve(n);
		assert(aSet >= 0 && aSet < AI_MAX_NUMBER_OF_TEXTURECOORDS);
		if (nullptr == paiMesh->mTextureCoords[aSet]) {
			LOG_WARNING(fmt::format("The mesh at index {} does not contain a texture coordinates at index {}. Will return (0,0) for each vertex.", aMeshIndex, aSet));
			result.emplace_back(0.f, 0.f);
		}
		else {
			const auto nuv = num_uv_components_for_mesh(aMeshIndex, aSet);
			switch (nuv) {
			case 1:
				for (decltype(n) i = 0; i < n; ++i) {
					result.emplace_back(paiMesh->mTextureCoords[aSet][i][0], 0.f);
				}
				break;
			case 2:
			case 3:
				for (decltype(n) i = 0; i < n; ++i) {
					result.emplace_back(paiMesh->mTextureCoords[aSet][i][0], paiMesh->mTextureCoords[aSet][i][1]);
				}
				break;
			default:
				throw gvk::logic_error(fmt::format("Can't handle a number of {} uv components for mesh at index {}, set {}.", nuv, aMeshIndex, aSet));
			}
		}
		return result;
	}

	template <>
	inline std::vector<glm::vec3> model_t::texture_coordinates_for_mesh<glm::vec3>(mesh_index_t aMeshIndex, int aSet) const
	{
		const aiMesh* paiMesh = mScene->mMeshes[aMeshIndex];
		auto n = paiMesh->mNumVertices;
		std::vector<glm::vec3> result;
		result.reserve(n);
		assert(aSet >= 0 && aSet < AI_MAX_NUMBER_OF_TEXTURECOORDS);
		if (nullptr == paiMesh->mTextureCoords[aSet]) {
			LOG_WARNING(fmt::format("The mesh at index {} does not contain a texture coordinates at index {}. Will return (0,0,0) for each vertex.", aMeshIndex, aSet));
			result.emplace_back(0.f, 0.f, 0.f);
		}
		else {
			const auto nuv = num_uv_components_for_mesh(aMeshIndex, aSet);
			switch (nuv) {
			case 1:
				for (decltype(n) i = 0; i < n; ++i) {
					result.emplace_back(paiMesh->mTextureCoords[aSet][i][0], 0.f, 0.f);
				}
				break;
			case 2:
				for (decltype(n) i = 0; i < n; ++i) {
					result.emplace_back(paiMesh->mTextureCoords[aSet][i][0], paiMesh->mTextureCoords[aSet][i][1], 0.f);
				}
				break;
			case 3:
				for (decltype(n) i = 0; i < n; ++i) {
					result.emplace_back(paiMesh->mTextureCoords[aSet][i][0], paiMesh->mTextureCoords[aSet][i][1], paiMesh->mTextureCoords[aSet][i][2]);
				}
				break;
			default:
				throw gvk::logic_error(fmt::format("Can't handle a number of {} uv components for mesh at index {}, set {}.", nuv, aMeshIndex, aSet));
			}
		}
		return result;
	}

	/** Helper function used by `cgb::append_indices_and_vertex_data` */
	template <typename Vert>
	size_t get_vertex_count(const Vert& aFirst)
	{
		return aFirst.size();
	}

	/** Helper function used by `cgb::append_indices_and_vertex_data` */
	template <typename Vert, typename... Verts>
	size_t get_vertex_count(const Vert& aFirst, const Verts&... aRest)
	{
#if defined(_DEBUG) 
		// Check whether all of the vertex data has the same length!
		auto countOfNext = get_vertex_count(aRest...);
		if (countOfNext != aFirst.size()) {
			throw gvk::logic_error(fmt::format("The vertex data passed are not all of the same length, namely {} vs. {}.", countOfNext, aFirst.size()));
		}
#endif
		return aFirst.size();
	}

	/** Inserts the elements from the collection `aToInsert` into the collection `aDestination`. */
	template <typename V>
	void insert_into(V& aDestination, const V& aToInsert)
	{
		aDestination.insert(std::end(aDestination), std::begin(aToInsert), std::end(aToInsert));
	}

	/** Inserts the elements from the collection `aToInsert` into the collection `aDestination` and adds `aToAdd` to them. */
	template <typename V, typename A>
	void insert_into_and_add(V& aDestination, const V& aToInsert, A aToAdd)
	{
		aDestination.reserve(aDestination.size() + aToInsert.size());
		auto addValType = static_cast<typename V::value_type>(aToAdd);
		for (auto& e : aToInsert) {
			aDestination.push_back(e + addValType);
		}
	}

	/** Utility function to concatenate lists of vertex data and according lists of index data.
	 *	The vertex data is concatenated unmodified, and an arbitrary number of vertex data vectors is supported.
	 *	The index data, however, will be modified during concatenation to account for the vertices which come before.
	 *
	 *	Example: 
	 *	If there are already 100 vertices in the vertex data vectors, adding the indices 0, 2, 1 will result in
	 *	actually the values 100+0, 100+2, 100+1, i.e. 100, 102, 101, being added to the vector of existing indices.
	 *
	 *	Usage:
	 *	This method takes `std::tuple`s as parameters to assign source collections to destination collections.
	 *	The destinations are referring to collections, while the sources must be lambdas providing the data.
	 *		Example: `std::vector<glm::vec3> positions;` for the first parameter and `[&]() { return someModel->positions_for_meshes({ 0 }); }` for the second parameter.
	 *	Please note that the first parameter of these tuples is captured by reference, which requires 
	 *	`std::forward_as_tuple` to be used. For better readability, `cgb::additional_index_data` and
	 *	`cgb::additional_vertex_data` can be used instead, which are actually just the same as `std::forward_as_tuple`.
	 *
	 *
	 */
	template <typename... Vert, typename... Getter, typename Ind, typename IndGetter>
	void append_indices_and_vertex_data(std::tuple<Ind&, IndGetter> aIndDstAndGetter, std::tuple<Vert&, Getter>... aVertDstAndGetterPairs)
	{
		// Count vertices BEFORE appending!
		auto vertexCount = get_vertex_count(std::get<0>(aVertDstAndGetterPairs)...);
		// Append all the vertex data:
		(insert_into(/* Existing vector: */ std::get<0>(aVertDstAndGetterPairs), /* Getter: */ std::move(std::get<1>(aVertDstAndGetterPairs)())), ...);
		// Append the index data:
		insert_into_and_add(std::get<0>(aIndDstAndGetter), std::get<1>(aIndDstAndGetter)(), vertexCount);
		//insert_into_and_add(_A, _B(), vertexCount);
	}

	/** This is actually just an alias to `std::forward_as_tuple`. It does not add any functionality,
	 *	but it should help to express the intent better. Use it with `cgb::append_vertex_data_and_indices`!
	 */
	template <class... Types>
	_NODISCARD constexpr std::tuple<Types&&...> additional_vertex_data(Types&&... aArgs) noexcept {
		return std::forward_as_tuple(std::forward<Types>(aArgs)...);
	}

	/** This is actually just an alias to `std::forward_as_tuple`. It does not add any functionality,
	 *	but it should help to express the intent better. Use it with `cgb::append_vertex_data_and_indices`!
	 */
	template <class... Types>
	_NODISCARD constexpr std::tuple<Types&&...> additional_index_data(Types&&... aArgs) noexcept {
		return std::forward_as_tuple(std::forward<Types>(aArgs)...);
	}

	///** This is a convenience function and is actually just an alias to `std::forward_as_tuple`. It does not add any functionality,
	// *	but it should help to express the intent better. 
	// */
	//template <typename M>
	//_NODISCARD constexpr std::tuple<std::reference_wrapper<model_t>, std::vector<size_t>> make_tuple_model_and_indices(const M& _Model, std::vector<mesh_index_t> _Indices) noexcept {
	//	return std::forward_as_tuple<std::reference_wrapper<model_t>, std::vector<size_t>>(std::ref(_Model), std::move(_Indices));
	//}


}<|MERGE_RESOLUTION|>--- conflicted
+++ resolved
@@ -110,11 +110,8 @@
 		 *	same size, can and should be processed in lockstep.
 		 */
 		std::vector<glm::mat4> mInverseMeshRootMatrix;
-<<<<<<< HEAD
-=======
 
 		std::vector<mesh_index_t> mMeshIndex;
->>>>>>> 5948fead
 	};
 
 	struct animation
@@ -441,19 +438,11 @@
 			return std::string(aAssimpString.C_Str());
 		}
 
-<<<<<<< HEAD
-		void add_to_node_map(std::unordered_map<std::string, aiNode*>& aNodeMap, aiNode* aNode)
-		{
-			aNodeMap[to_string(aNode->mName)] = aNode;
-			for (unsigned int i = 0; i < aNode->mNumChildren; ++i) {
-				add_to_node_map(aNodeMap, aNode->mChildren[i]);
-=======
 		void add_all_to_node_map(std::unordered_map<std::string, aiNode*>& aNodeMap, aiNode* aNode)
 		{
 			aNodeMap[to_string(aNode->mName)] = aNode;
 			for (unsigned int i = 0; i < aNode->mNumChildren; ++i) {
 				add_all_to_node_map(aNodeMap, aNode->mChildren[i]);
->>>>>>> 5948fead
 			}
 		}
 
@@ -483,60 +472,6 @@
 			}
 			result.mMaxNumBoneMatrices = aMaxNumBoneMatrices.value();
 
-<<<<<<< HEAD
-			// Contains mappings of bone/node names to aiNode* pointers:
-			std::unordered_map<std::string, aiNode*> nodeMap;
-			add_to_node_map(nodeMap, mScene->mRootNode);
-
-			// Gather some information about the nodes:
-			//  - Is the node even required?
-			//  - Is the node being animated through bone animation or does it remain static within the given animation?
-			//std::unordered_set<aiNode*> requiredForAnimation;
-			std::unordered_map<aiNode*, aiNodeAnim*> modifiedByBones;
-			// Evaluate the data from the animation and fill ^those two maps.
-			assert(aAnimationIndex >= 0u && aAnimationIndex <= mScene->mNumAnimations);
-			auto* ani = mScene->mAnimations[aAnimationIndex];
-			for (unsigned int i = 0; i < ani->mNumChannels; ++i) {
-				auto* channel = ani->mChannels[i];
-
-				auto it = nodeMap.find(to_string(channel->mNodeName));
-				if (it == std::end(nodeMap)) {
-					LOG_ERROR(fmt::format("Node name '{}', referenced from channel[{}], could not be found in the nodeMap.", to_string(channel->mNodeName), i));
-					continue;
-				}
-
-				if (channel->mNumPositionKeys + channel->mNumRotationKeys + channel->mNumScalingKeys > 0) {
-					//requiredForAnimation.insert(it->second);
-					modifiedByBones[it->second] = channel;
-					//// Also mark all its parent nodes as required for animation (but not modified by bones!):
-					//auto* parent = it->second->mParent;
-					//while (nullptr != parent) {
-					//	requiredForAnimation.insert(parent);
-					//	parent = parent->mParent;
-					//}
-				}
-			}
-
-			//// Checks whether the given node is required for this animation (by searching it in requiredForAnimation)
-			//auto isNodeRequiredForAnimation = [&](aiNode* bNode) {
-			//	const auto it = requiredForAnimation.find(bNode);
-			//	if (std::end(requiredForAnimation) != it) {
-			//		assert( *it == bNode );
-			//		return true;
-			//	}
-			//	return false;
-			//};
-
-			// Checks whether the given node is modified by bones a.k.a. bone-animated (by searching it in modifiedByBones)
-			auto isNodeModifiedByBones = [&](aiNode* bNode) -> bool {
-				const auto it = modifiedByBones.find(bNode);
-				if (std::end(modifiedByBones) != it) {
-					assert( it->first == bNode );
-					return true;
-				}
-				return false;
-			};
-=======
 			// --------------------------- helper collections ------------------------------------
 			// Contains mappings of bone/node names to aiNode* pointers:
 			std::unordered_map<std::string, aiNode*> mapNameToNode;
@@ -544,7 +479,6 @@
 
 			// Which node is modified by bone animation? => Only those with an entry in this map:
 			std::unordered_map<aiNode*, aiNodeAnim*> mapNodeToBoneAnimation;
->>>>>>> 5948fead
 
 			// Prepare mesh-specific things:
 			//  - Store the inverse bind pose matrices for each requested mesh's node/bone
@@ -552,52 +486,11 @@
 			//  - Store the root transform matrix (mesh space)
 			struct boneMatrixInfo
 			{
-<<<<<<< HEAD
-=======
 				unsigned int mBoneIndex;
->>>>>>> 5948fead
 				glm::mat4 mInverseBindPoseMatrix;
 				glm::mat4* mTargetStoragePointer;
 				glm::mat4 mMeshRootMatrix;
 			};
-<<<<<<< HEAD
-			std::vector<std::unordered_map<aiNode*, boneMatrixInfo>> boneToMatrixInfo;
-			for (size_t i = 0; i < aMeshIndices.size(); ++i) {
-				auto& bmi = boneToMatrixInfo.emplace_back();
-				auto mi = aMeshIndices[i];
-
-				glm::mat4 meshRootMatrix = transformation_matrix_for_mesh(mi);
-				
-				assert(mi >= 0u && mi < mScene->mNumMeshes);
-				for (unsigned int bi = 0; bi < mScene->mMeshes[mi]->mNumBones; ++bi) {
-					auto* bone = mScene->mMeshes[mi]->mBones[bi];
-
-					auto it = nodeMap.find(to_string(bone->mName));
-					if (it == std::end(nodeMap)) {
-						LOG_ERROR(fmt::format("Bone named '{}' could not be found in the nodeMap.", to_string(bone->mName)));
-						continue;
-					}
-
-					assert (!bmi.contains(it->second));
-					bmi[it->second] = boneMatrixInfo {
-						to_mat4(bone->mOffsetMatrix),
-						aBeginningOfTargetStorage + i * aStride + bi,
-						meshRootMatrix
-					};
-				}
-			}
-
-			// ---------------------------------------------
-			// AND NOW: Construct the animated_nodes "tree"
-
-			// At which index has which node been inserted (relevant mostly for keeping track of parent-nodes):
-			std::map<aiNode*, size_t> animatedNodeToIndex;
-
-			// Helper lambda for checking whether a node has already been added and if so, returning its index
-			auto isNodeAlreadyAdded = [&](aiNode* bNode) -> std::optional<size_t> {
-				auto it = animatedNodeToIndex.find(bNode);
-				if (std::end(animatedNodeToIndex) != it) {
-=======
 			// Matrix information per bone per mesh:
 			std::vector<std::unordered_map<aiNode*, boneMatrixInfo>> mapsBoneToMatrixInfo;
 			
@@ -623,7 +516,6 @@
 			auto isNodeAlreadyAdded = [&](aiNode* bNode) -> std::optional<size_t> {
 				auto it = mapNodeToAniNodeIndex.find(bNode);
 				if (std::end(mapNodeToAniNodeIndex) != it) {
->>>>>>> 5948fead
 					return it->second;
 				}
 				return {};
@@ -671,18 +563,6 @@
 			auto addAnimatedNode = [&](aiNodeAnim* bChannel, aiNode* bNode, std::optional<size_t> bAnimatedParentIndex, const glm::mat4& bUnanimatedParentTransform)
 			{
 				auto& anode = result.mAnimationData.emplace_back();
-<<<<<<< HEAD
-				animatedNodeToIndex[bNode] = result.mAnimationData.size() - 1;
-				
-				for (unsigned int i = 0; i < bChannel->mNumPositionKeys; ++i) {
-					anode.mPositionKeys.emplace_back(position_key{ bChannel->mPositionKeys[i].mTime, to_vec3(bChannel->mPositionKeys[i].mValue) });
-				}
-				for (unsigned int i = 0; i < bChannel->mNumRotationKeys; ++i) {
-					anode.mRotationKeys.emplace_back(rotation_key{ bChannel->mRotationKeys[i].mTime, to_quat(bChannel->mRotationKeys[i].mValue) });
-				}
-				for (unsigned int i = 0; i < bChannel->mNumScalingKeys; ++i) {
-					anode.mScalingKeys.emplace_back(scaling_key{ bChannel->mScalingKeys[i].mTime, to_vec3(bChannel->mScalingKeys[i].mValue) });
-=======
 				mapNodeToAniNodeIndex[bNode] = result.mAnimationData.size() - 1;
 
 				if (nullptr != bChannel) {
@@ -695,7 +575,6 @@
 					for (unsigned int i = 0; i < bChannel->mNumScalingKeys; ++i) {
 						anode.mScalingKeys.emplace_back(scaling_key{ bChannel->mScalingKeys[i].mTime, to_vec3(bChannel->mScalingKeys[i].mValue) });
 					}
->>>>>>> 5948fead
 				}
 
 				// Tidy-up the keys:
@@ -733,21 +612,6 @@
 				
 				anode.mAnimatedParentIndex = bAnimatedParentIndex;
 				anode.mParentTransform = bUnanimatedParentTransform;
-<<<<<<< HEAD
-
-				// See if we have an inverse bind pose matrix for this node:
-				assert(nodeMap.find(to_string(bChannel->mNodeName))->second == bNode);
-				for (int i = 0; i < boneToMatrixInfo.size(); ++i) {
-					auto it = boneToMatrixInfo[i].find(bNode);
-					if (std::end(boneToMatrixInfo[i]) != it) {
-						anode.mInverseBindPoseMatrix.emplace_back(it->second.mInverseBindPoseMatrix);
-						anode.mBoneMatrixTargets.emplace_back(it->second.mTargetStoragePointer);
-						anode.mInverseMeshRootMatrix.emplace_back(glm::inverse(it->second.mMeshRootMatrix));
-					}					
-				}
-			};
-
-=======
 				if (anode.mAnimatedParentIndex.has_value()) {
 					assert (!(
 						result.mAnimationData[anode.mAnimatedParentIndex.value()].mTransform[0][0] == 0.0f &&
@@ -841,19 +705,13 @@
 
 			// ---------------------------------------------
 			// AND NOW: Construct the animated_nodes "tree"
->>>>>>> 5948fead
 #if _DEBUG
 			{
 				std::vector<aiNode*> sanityCheck;
 				for (unsigned int i = 0; i < ani->mNumChannels; ++i) {
 					auto* channel = ani->mChannels[i];
-<<<<<<< HEAD
-					auto it = nodeMap.find(to_string(channel->mNodeName));
-					if (it == std::end(nodeMap)) {
-=======
 					auto it = mapNameToNode.find(to_string(channel->mNodeName));
 					if (it == std::end(mapNameToNode)) {
->>>>>>> 5948fead
 						sanityCheck.push_back(it->second);
 					}
 				}
@@ -869,13 +727,8 @@
 			for (unsigned int i = 0; i < ani->mNumChannels; ++i) {
 				auto* channel = ani->mChannels[i];
 
-<<<<<<< HEAD
-				auto it = nodeMap.find(to_string(channel->mNodeName));
-				if (it == std::end(nodeMap)) {
-=======
 				auto it = mapNameToNode.find(to_string(channel->mNodeName));
 				if (it == std::end(mapNameToNode)) {
->>>>>>> 5948fead
 					LOG_ERROR(fmt::format("Node name '{}', referenced from channel[{}], could not be found in the nodeMap.", to_string(channel->mNodeName), i));
 					continue;
 				}
@@ -894,17 +747,6 @@
 				// First, add the stack of parents, then add the node itself
 				while (!boneAnimatedParents.empty()) {
 					auto parentToBeAdded = boneAnimatedParents.top();
-<<<<<<< HEAD
-					assert( modifiedByBones.contains(parentToBeAdded) );
-					addAnimatedNode(modifiedByBones[parentToBeAdded], parentToBeAdded, getAnimatedParentIndex(parentToBeAdded), getUnanimatedParentTransform(parentToBeAdded));
-					boneAnimatedParents.pop();
-				}
-				addAnimatedNode(modifiedByBones[node], node, getAnimatedParentIndex(node), getUnanimatedParentTransform(node));
-
-
-				// TODO: Look througth the data in animation or keep track of which bone matrices WILL BE SET during animation.
-				//       For all the others, calculate and set the static transform!
-=======
 					assert( mapNodeToBoneAnimation.contains(parentToBeAdded) );
 					addAnimatedNode(mapNodeToBoneAnimation[parentToBeAdded], parentToBeAdded, getAnimatedParentIndex(parentToBeAdded), getUnanimatedParentTransform(parentToBeAdded));
 					boneAnimatedParents.pop();
@@ -946,7 +788,6 @@
 						it->second, aniParent, uniParent
 					);
 				}
->>>>>>> 5948fead
 			}
 
 			return result;
@@ -996,11 +837,7 @@
 				// Translation/position:
 				auto [tpos1, tpos2] = find_positions_in_keys(aniNode.mPositionKeys, timeInTicks);
 				auto tf = get_interpolation_factor(aniNode.mPositionKeys[tpos1], aniNode.mPositionKeys[tpos2], timeInTicks);
-<<<<<<< HEAD
-				auto translation = glm::lerp(aniNode.mPositionKeys[tpos1].mValue, aniNode.mPositionKeys[tpos2].mValue, tf);
-=======
 				auto translation = glm::lerp(aniNode.mPositionKeys[tpos1].mValue, aniNode.mPositionKeys[tpos2].mValue, tf); // TODO: bounds check
->>>>>>> 5948fead
 
 				// Rotation:
 				size_t rpos1 = tpos1, rpos2 = tpos2;
@@ -1008,11 +845,7 @@
 					std::tie(rpos1, rpos2) = find_positions_in_keys(aniNode.mRotationKeys, timeInTicks);
 				}
 				auto rf = get_interpolation_factor(aniNode.mRotationKeys[rpos1], aniNode.mRotationKeys[rpos2], timeInTicks);
-<<<<<<< HEAD
-				auto rotation = glm::lerp(aniNode.mRotationKeys[rpos1].mValue, aniNode.mRotationKeys[rpos2].mValue, rf);
-=======
 				auto rotation = glm::lerp(aniNode.mRotationKeys[rpos1].mValue, aniNode.mRotationKeys[rpos2].mValue, rf); // TODO: bounds check
->>>>>>> 5948fead
 
 				// Scaling:
 				size_t spos1 = tpos1, spos2 = tpos2;
@@ -1020,11 +853,7 @@
 					std::tie(spos1, spos2) = find_positions_in_keys(aniNode.mScalingKeys, timeInTicks);
 				}
 				auto sf = get_interpolation_factor(aniNode.mScalingKeys[spos1], aniNode.mScalingKeys[spos2], timeInTicks);
-<<<<<<< HEAD
-				auto scaling = glm::lerp(aniNode.mScalingKeys[spos1].mValue, aniNode.mScalingKeys[spos2].mValue, sf);
-=======
 				auto scaling = glm::lerp(aniNode.mScalingKeys[spos1].mValue, aniNode.mScalingKeys[spos2].mValue, sf); // TODO: bounds check
->>>>>>> 5948fead
 
 				auto localTransform = matrix_from_transforms(translation, rotation, scaling);
 				if (aniNode.mAnimatedParentIndex.has_value()) {
@@ -1046,15 +875,9 @@
 					// Store into target:
 					*aniNode.mBoneMatrixTargets[i] = boneMatrix;
 
-<<<<<<< HEAD
-					LOG_INFO(fmt::format("M=====> Mesh(?)-Index[{}], Bone-Index[{}]", i, size_t(aniNode.mBoneMatrixTargets[i] - std::get<glm::mat4*>(aAnimation.mMeshIndicesAndTargetStorage[0])) ));
-					LOG_INFO(gvk::five_mat_to_string(aniNode.mInverseBindPoseMatrix[i], aniNode.mTransform, aniNode.mParentTransform, localTransform, aniNode.mInverseMeshRootMatrix[i]));
-					LOG_INFO(gvk::to_string(*aniNode.mBoneMatrixTargets[i]));
-=======
 					//LOG_INFO(fmt::format("M=====> Mesh(?)-Index[{}], Bone-Index[{}]", i, size_t(aniNode.mBoneMatrixTargets[i] - std::get<glm::mat4*>(aAnimation.mMeshIndicesAndTargetStorage[0])) ));
 					//LOG_INFO(gvk::five_mat_to_string(aniNode.mInverseBindPoseMatrix[i], aniNode.mTransform, aniNode.mParentTransform, localTransform, aniNode.mInverseMeshRootMatrix[i]));
 					//LOG_INFO(gvk::to_string(*aniNode.mBoneMatrixTargets[i]));
->>>>>>> 5948fead
 				}
 			}
 		}
